--- conflicted
+++ resolved
@@ -25,12 +25,9 @@
 image = { version = "0.23.6", default-features = false }
 kamadak-exif = "0.5.1"
 rayon = "1.3.1"
-<<<<<<< HEAD
+rand = "0.7.3"
 lcms2 = "5.3.1"
-=======
-rand = "0.7.3"
 
 [dev-dependencies]
 assert_cmd = "1.0.1"
-tempfile = "3.1.0"
->>>>>>> d123d337
+tempfile = "3.1.0"